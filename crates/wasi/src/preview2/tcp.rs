--- conflicted
+++ resolved
@@ -94,14 +94,6 @@
     /// Equivalent to the SO_DOMAIN socket option.
     fn address_family(&self) -> SocketAddrFamily;
 
-    /// Whether IPv4 compatibility (dual-stack) mode is disabled or not.
-    /// Equivalent to the IPV6_V6ONLY socket option.
-    fn ipv6_only(&self) -> io::Result<bool>;
-
-    /// Whether IPv4 compatibility (dual-stack) mode is disabled or not.
-    /// Equivalent to the IPV6_V6ONLY socket option.
-    fn set_ipv6_only(&mut self, value: bool) -> io::Result<()>;
-
     /// The desired listen queue size. Implementations are free to ignore this.
     /// This function never returns 0.
     fn listen_backlog_size(&self) -> io::Result<usize>;
@@ -280,14 +272,6 @@
         self.system.address_family()
     }
 
-    fn ipv6_only(&self) -> io::Result<bool> {
-        self.system.ipv6_only()
-    }
-
-    fn set_ipv6_only(&mut self, value: bool) -> io::Result<()> {
-        self.system.set_ipv6_only(value)
-    }
-
     fn listen_backlog_size(&self) -> io::Result<usize> {
         self.system.listen_backlog_size()
     }
@@ -388,18 +372,11 @@
         )?);
 
         let socket_address_family = match family {
-<<<<<<< HEAD
             SocketAddrFamily::V4 => SocketProtocolMode::Ipv4,
-            SocketAddrFamily::V6 => SocketProtocolMode::Ipv6 {
-                v6only: sockopt::get_ipv6_v6only(&fd)?,
-            },
-=======
-            AddressFamily::Ipv4 => SocketAddressFamily::Ipv4,
-            AddressFamily::Ipv6 => {
+            SocketAddrFamily::V6 => {
                 sockopt::set_ipv6_v6only(&fd, true)?;
-                SocketAddressFamily::Ipv6
+                SocketProtocolMode::Ipv6
             }
->>>>>>> f3b5478b
         };
 
         Self::from_fd(fd, socket_address_family)
@@ -721,27 +698,6 @@
         }
     }
 
-    fn ipv6_only(&self) -> io::Result<bool> {
-        // Instead of just calling the OS we return our own internal state, because
-        // MacOS doesn't propagate the V6ONLY state on to accepted client sockets.
-
-        match self.family {
-            SocketProtocolMode::Ipv4 => Err(Errno::AFNOSUPPORT.into()),
-            SocketProtocolMode::Ipv6 { v6only } => Ok(v6only),
-        }
-    }
-
-    fn set_ipv6_only(&mut self, value: bool) -> io::Result<()> {
-        match self.family {
-            SocketProtocolMode::Ipv4 => Err(Errno::AFNOSUPPORT.into()),
-            SocketProtocolMode::Ipv6 { .. } => {
-                sockopt::set_ipv6_v6only(&self.stream, value)?;
-                self.family = SocketProtocolMode::Ipv6 { v6only: value };
-                Ok(())
-            }
-        }
-    }
-
     fn listen_backlog_size(&self) -> io::Result<usize> {
         Ok(self.listen_backlog_size.try_into().unwrap())
     }
