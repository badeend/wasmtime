use crate::preview2::bindings::sockets::network::{Ipv4Address, Ipv6Address};
use crate::preview2::bindings::wasi::sockets::network::ErrorCode;
use crate::preview2::{TableError, TrappableError};
use cap_std::net::Pool;

pub struct Network {
    pub pool: Pool,
    pub allow_ip_name_lookup: bool,
}

pub type SocketResult<T> = Result<T, SocketError>;

pub type SocketError = TrappableError<ErrorCode>;

impl From<TableError> for SocketError {
    fn from(error: TableError) -> Self {
        Self::trap(error)
    }
}

impl From<std::io::Error> for SocketError {
    fn from(error: std::io::Error) -> Self {
        ErrorCode::from(error).into()
    }
}

impl From<rustix::io::Errno> for SocketError {
    fn from(error: rustix::io::Errno) -> Self {
        ErrorCode::from(error).into()
    }
}

<<<<<<< HEAD
pub(crate) fn to_ipv4_addr(addr: Ipv4Address) -> std::net::Ipv4Addr {
    let (x0, x1, x2, x3) = addr;
    std::net::Ipv4Addr::new(x0, x1, x2, x3)
}

pub(crate) fn from_ipv4_addr(addr: std::net::Ipv4Addr) -> Ipv4Address {
    let [x0, x1, x2, x3] = addr.octets();
    (x0, x1, x2, x3)
}

pub(crate) fn to_ipv6_addr(addr: Ipv6Address) -> std::net::Ipv6Addr {
    let (x0, x1, x2, x3, x4, x5, x6, x7) = addr;
    std::net::Ipv6Addr::new(x0, x1, x2, x3, x4, x5, x6, x7)
}

pub(crate) fn from_ipv6_addr(addr: std::net::Ipv6Addr) -> Ipv6Address {
    let [x0, x1, x2, x3, x4, x5, x6, x7] = addr.segments();
    (x0, x1, x2, x3, x4, x5, x6, x7)
=======
#[derive(Copy, Clone)]
pub enum SocketAddressFamily {
    Ipv4,
    Ipv6 { v6only: bool },
>>>>>>> 28fd6bf3
}<|MERGE_RESOLUTION|>--- conflicted
+++ resolved
@@ -30,7 +30,12 @@
     }
 }
 
-<<<<<<< HEAD
+#[derive(Copy, Clone)]
+pub enum SocketAddressFamily {
+    Ipv4,
+    Ipv6 { v6only: bool },
+}
+
 pub(crate) fn to_ipv4_addr(addr: Ipv4Address) -> std::net::Ipv4Addr {
     let (x0, x1, x2, x3) = addr;
     std::net::Ipv4Addr::new(x0, x1, x2, x3)
@@ -49,10 +54,4 @@
 pub(crate) fn from_ipv6_addr(addr: std::net::Ipv6Addr) -> Ipv6Address {
     let [x0, x1, x2, x3, x4, x5, x6, x7] = addr.segments();
     (x0, x1, x2, x3, x4, x5, x6, x7)
-=======
-#[derive(Copy, Clone)]
-pub enum SocketAddressFamily {
-    Ipv4,
-    Ipv6 { v6only: bool },
->>>>>>> 28fd6bf3
 }