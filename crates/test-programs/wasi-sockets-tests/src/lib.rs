--- conflicted
+++ resolved
@@ -1,6 +1,5 @@
 wit_bindgen::generate!("test-command-with-sockets" in "../../wasi/wit");
 
-<<<<<<< HEAD
 use wasi::io::poll::{self, Pollable};
 use wasi::io::streams::{InputStream, OutputStream, StreamError};
 use wasi::sockets::instance_network;
@@ -8,6 +7,7 @@
     ErrorCode, IpAddress, IpAddressFamily, IpSocketAddress, Ipv4SocketAddress, Ipv6SocketAddress,
     Network,
 };
+use wasi::sockets::{network, udp, udp_create_socket};
 use wasi::sockets::tcp::TcpSocket;
 use wasi::sockets::tcp_create_socket;
 
@@ -16,11 +16,6 @@
         poll::poll_one(self);
     }
 }
-=======
-use wasi::io::poll;
-use wasi::io::streams;
-use wasi::sockets::{network, tcp, tcp_create_socket, udp, udp_create_socket};
->>>>>>> 412347e7
 
 impl OutputStream {
     pub fn blocking_write_util(&self, mut bytes: &[u8]) -> Result<(), StreamError> {
@@ -44,19 +39,11 @@
     }
 }
 
-<<<<<<< HEAD
 impl Network {
     pub fn default() -> Network {
         instance_network::instance_network()
     }
 }
-=======
-pub fn example_body_tcp(net: tcp::Network, sock: tcp::TcpSocket, family: network::IpAddressFamily) {
-    let first_message = b"Hello, world!";
-    let second_message = b"Greetings, planet!";
-
-    let sub = sock.subscribe();
->>>>>>> 412347e7
 
 impl TcpSocket {
     pub fn new(address_family: IpAddressFamily) -> Result<TcpSocket, ErrorCode> {
@@ -196,17 +183,14 @@
         }
     }
 
-<<<<<<< HEAD
     pub const fn family(&self) -> IpAddressFamily {
         match self {
             IpSocketAddress::Ipv4(_) => IpAddressFamily::Ipv4,
             IpSocketAddress::Ipv6(_) => IpAddressFamily::Ipv6,
         }
     }
-=======
-    // Check that we sent and recieved our message!
-    assert_eq!(data, second_message); // Not guaranteed to work but should work in practice.
-}
+}
+
 
 pub fn example_body_udp(net: udp::Network, sock: udp::UdpSocket, family: network::IpAddressFamily) {
     let first_message = b"Hello, world!";
@@ -293,5 +277,4 @@
 
     // Check that we sent and recieved our message!
     assert_eq!(first.data, second_message); // Not guaranteed to work but should work in practice.
->>>>>>> 412347e7
 }