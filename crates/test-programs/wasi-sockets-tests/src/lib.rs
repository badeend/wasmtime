--- conflicted
+++ resolved
@@ -44,17 +44,11 @@
 
     let sub = sock.subscribe();
 
-<<<<<<< HEAD
-    tcp::set_listen_backlog_size(sock, 32).unwrap();
+    sock.set_listen_backlog_size(32).unwrap();
 
-    tcp::start_listen(sock).unwrap();
-    wait(sub);
-    tcp::finish_listen(sock).unwrap();
-=======
     sock.start_listen().unwrap();
     poll::poll_one(&sub);
     sock.finish_listen().unwrap();
->>>>>>> 16e24fe7
 
     let addr = sock.local_address().unwrap();
 
